--- conflicted
+++ resolved
@@ -8,8 +8,6 @@
 from dataclasses import replace
 from dotenv import load_dotenv
 from openai import OpenAI, AzureOpenAI
-<<<<<<< HEAD
-
 try:  # pragma: no cover - import guard for optional dependency
     import chromadb  # type: ignore
 except ImportError as _chromadb_exc:  # pragma: no cover - executed when dependency missing
@@ -17,20 +15,7 @@
     _CHROMADB_IMPORT_ERROR: Optional[ImportError] = _chromadb_exc
 else:
     _CHROMADB_IMPORT_ERROR = None
-from settings import settings
-
-
-=======
-try:
-    import chromadb  # type: ignore
-except ImportError:  # pragma: no cover - optional dependency
-    chromadb = None  # type: ignore
-try:
-    from settings import settings  # type: ignore
-except ImportError:  # pragma: no cover - allow package-relative import
-    from .settings import settings  # type: ignore
 from settings import settings, StoragePaths as SettingsStoragePaths
->>>>>>> 01294935
 
 # ---------------------------
 # Helpers
@@ -750,24 +735,12 @@
 
 class _ChromaBase:
     def __init__(self, collection: str, chroma_dir: str, embedder: Optional[Embedder] = None):
-<<<<<<< HEAD
         if chromadb is None:
             if _CHROMADB_IMPORT_ERROR is not None:
                 raise RuntimeError(
                     "chromadb is required for vector storage. Install it with `pip install chromadb`."
                 ) from _CHROMADB_IMPORT_ERROR
             raise RuntimeError("chromadb is required for vector storage. Install it with `pip install chromadb`.")
-=======
-        self._use_fallback = chromadb is None
-        self._memory: Dict[str, Dict[str, Any]] = {}
-        self._chroma_dir = chroma_dir
-
-        if self._use_fallback:
-            self.client = None
-            self.col = None
-            self.embedder = None
-            return
->>>>>>> 01294935
 
         _ensure_dir_for(os.path.join(chroma_dir, ".sentinel"))
         self.client = chromadb.PersistentClient(path=chroma_dir)  # type: ignore
